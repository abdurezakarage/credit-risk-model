import pandas as pd
import numpy as np
import matplotlib.pyplot as plt
import seaborn as sns
from pathlib import Path
import warnings
warnings.filterwarnings('ignore')

# Set style for better-looking plots
plt.style.use('seaborn-v0_8')
sns.set_palette("husl")

class DataProcessor:
    def __init__(self, raw_data_path):
       
        self.raw_data_path = raw_data_path
        self.df = None
        self.rfm_df = None

    def load_data(self):
       
        try:
            self.df = pd.read_csv(self.raw_data_path)
            print(f"Data loaded successfully from {self.raw_data_path}. Shape: {self.df.shape}")
            return True
        except FileNotFoundError:
            print(f"Error: File not found at {self.raw_data_path}")
            return False
        except Exception as e:
            print(f"An error occurred while loading data: {e}")
            return False

    def preprocess_data(self):
        if self.df is None:
            print("Error: DataFrame not loaded. Call load_data() first.")
            return False
        print("Starting data preprocessing...")
        self.df['TransactionStartTime'] = pd.to_datetime(self.df['TransactionStartTime'])
        self.df['transaction_date'] = self.df['TransactionStartTime'].dt.date
        print("TransactionStartTime converted and date extracted.")
        return True

    def calculate_rfm(self):
        if self.df is None:
            print("Error: DataFrame not loaded. Call load_data() first.")
            return False
        print("Calculating RFM features...")
        # Get the latest transaction date in the entire dataset
        max_transaction_date = self.df['TransactionStartTime'].max()

        # Calculate Recency, Frequency, Monetary at CustomerId level
        self.rfm_df = self.df.groupby('CustomerId').agg(
            Recency=('TransactionStartTime', lambda date: (max_transaction_date - date.max()).days),
            Frequency=('TransactionId', 'count'),
            Monetary=('Value', 'sum')
        ).reset_index()

        print("RFM features calculated.")
        return True

    def define_default_proxy(self):
        if self.df is None or self.rfm_df is None:
            print("Error: DataFrames not loaded or RFM not calculated. Call load_data() and calculate_rfm() first.")
            return False
        print("Defining proxy default variable...")
        # Identify customers with at least one fraudulent transaction
        fraud_customers = self.df[self.df['FraudResult'] == 1]['CustomerId'].unique()

        # Create a 'Default' column in rfm_df
        self.rfm_df['Default'] = self.rfm_df['CustomerId'].isin(fraud_customers).astype(int)
        print("Proxy default variable defined.")
        return True

    def remove_outliers_zscore(self, columns=None, threshold=3):
        if self.df is None:
            print("Error: DataFrame not loaded. Call load_data() first.")
            return False
        
        print(f"Removing outliers with Z-score > {threshold}...")
        
        # If no columns specified, use all numerical columns
        if columns is None:
            columns = self.df.select_dtypes(include=np.number).columns.tolist()
        
        initial_shape = self.df.shape
        outlier_mask = pd.Series([False] * len(self.df), index=self.df.index)
        
        for col in columns:
            if col in self.df.columns:
                # Calculate Z-scores
                z_scores = np.abs((self.df[col] - self.df[col].mean()) / self.df[col].std())
                col_outliers = z_scores > threshold
                outlier_mask = outlier_mask | col_outliers
                
                outlier_count = col_outliers.sum()
                if outlier_count > 0:
                    print(f"  - {col}: {outlier_count} outliers removed")
        
        # Remove outliers
        self.df = self.df[~outlier_mask]
        
        final_shape = self.df.shape
        removed_count = initial_shape[0] - final_shape[0]
        
        print(f"Outlier removal completed:")
        print(f"  - Initial rows: {initial_shape[0]}")
        print(f"  - Final rows: {final_shape[0]}")
        print(f"  - Rows removed: {removed_count}")
        print(f"  - Percentage removed: {(removed_count/initial_shape[0])*100:.2f}%")
        
        return True

    def clean_and_save_data(self, output_filename="cleaned-data.csv"):
<<<<<<< HEAD
       
=======
>>>>>>> 1553b281
        if self.df is None:
            print("Error: DataFrame not loaded. Call load_data() first.")
            return False
        
        print("=== Data Cleaning and Saving Pipeline ===")
        
        # Step 1: Remove outliers from key numerical columns
        print("\n1. Removing outliers (Z-score > 3)...")
        if not self.remove_outliers_zscore(columns=['Amount', 'Value']):
            print("Failed to remove outliers")
            return False
        
        # Step 2: Save cleaned data
        import os
        from pathlib import Path
        
        # Create processed directory if it doesn't exist
        processed_dir = Path(__file__).parent.parent / "data" / "processed"
        processed_dir.mkdir(parents=True, exist_ok=True)
        
        output_path = processed_dir / output_filename
        
        try:
            print(f"\n2. Saving cleaned data to {output_path}...")
            self.df.to_csv(output_path, index=False)
            print(f"✅ Successfully saved cleaned data!")
            print(f"📊 Final dataset shape: {self.df.shape}")
            print(f"💾 File saved at: {output_path}")
            
            # Display some statistics
            print(f"\n📈 Dataset Summary:")
            print(f"   - Total rows: {len(self.df)}")
            print(f"   - Total columns: {len(self.df.columns)}")
            if 'FraudResult' in self.df.columns:
                fraud_count = self.df['FraudResult'].sum()
                fraud_rate = self.df['FraudResult'].mean()
                print(f"   - Fraud cases: {fraud_count} ({fraud_rate:.4f})")
            
            return True
            
        except Exception as e:
            print(f"❌ Error saving data: {e}")
            return False

    def run_pipeline(self, processed_data_output_path):
        if not self.load_data():
            return None
        if not self.preprocess_data():
            return None
        if not self.calculate_rfm():
            return None
        if not self.define_default_proxy():
            return None

        # Save processed data
        try:
            self.rfm_df.to_csv(processed_data_output_path, index=False)
            print(f"Processed customer data saved to {processed_data_output_path}")
        except Exception as e:
            print(f"Error saving processed data: {e}")

        return self.rfm_df

class EDAReportGenerator:
    def __init__(self, df, output_dir="eda_plots"):
        self.df = df
        if self.df is None:
            raise ValueError("DataFrame cannot be None for EDAReportGenerator.")
        
        # Create output directory for plots
        self.output_dir = Path(output_dir)
        self.output_dir.mkdir(exist_ok=True)
        
        # Set figure size for all plots
        plt.rcParams['figure.figsize'] = (12, 8)
    def get_data_overview(self):
        report = "### 1. Overview of the Data\n"
        report += f"  - Number of Rows: {self.df.shape[0]}\n"
        report += f"  - Number of Columns: {self.df.shape[1]}\n"
        report += "  - Data Types:\n"
        report += self.df.dtypes.to_string() + "\n"
        return report   
    def get_summary_statistics(self):
        report = "\n### 2. Summary Statistics (Numerical Features)\n"
        report += self.df.describe().to_string() + "\n"
        return report
    def numerical_distribution(self):
        report = "\n### 3. Distribution of Numerical Features\n"
        numerical_cols = self.df.select_dtypes(include=np.number).columns
        for col in numerical_cols:
            report += f"  - **{col}**:\n"
            report += f"    - Mean: {self.df[col].mean():.2f}\n"
            report += f"    - Median: {self.df[col].median():.2f}\n"
            report += f"    - Skewness: {self.df[col].skew():.2f} (Positive: Right-skewed, Negative: Left-skewed, ~0: Symmetric)\n"
            report += f"    - Std Dev: {self.df[col].std():.2f}\n"
            if col in ['Amount', 'Value']:
                report += f"    - Range: {self.df[col].min():.2f} to {self.df[col].max():.2f}\n"
                report += "    - Observations: Typically highly skewed with many small transactions and a few very large ones. 'Amount' includes negative values (debits/credits).\n"
                report += f"    - 📊 **Visualization**: See `{col}_distribution_analysis.png` for detailed distribution plots.\n"
            elif col == 'FraudResult':
                report += f"    - Observations: Highly imbalanced (mean {self.df[col].mean():.4f}), indicating rare occurrences of fraud.\n"
                report += f"    - 📊 **Visualization**: See `fraud_result_analysis.png` for fraud distribution analysis.\n"
        return report

    def numerical_distribution_plots(self):
       
        numerical_cols = self.df.select_dtypes(include=np.number).columns
        
        for col in numerical_cols:
            if col in ['Amount', 'Value']:
                fig, axes = plt.subplots(2, 2, figsize=(15, 12))
                fig.suptitle(f'Distribution Analysis: {col}', fontsize=16, fontweight='bold')
                
                # Histogram
                axes[0, 0].hist(self.df[col], bins=50, alpha=0.7, color='skyblue', edgecolor='black')
                axes[0, 0].set_title(f'{col} - Histogram')
                axes[0, 0].set_xlabel(col)
                axes[0, 0].set_ylabel('Frequency')
                axes[0, 0].grid(True, alpha=0.3)
                
                # Box plot
                axes[0, 1].boxplot(self.df[col], patch_artist=True, boxprops=dict(facecolor='lightgreen'))
                axes[0, 1].set_title(f'{col} - Box Plot')
                axes[0, 1].set_ylabel(col)
                axes[0, 1].grid(True, alpha=0.3)
                
                # Q-Q plot
                from scipy import stats
                stats.probplot(self.df[col], dist="norm", plot=axes[1, 0])
                axes[1, 0].set_title(f'{col} - Q-Q Plot (Normal Distribution)')
                axes[1, 0].grid(True, alpha=0.3)
                
                # Log-transformed histogram (for highly skewed data)
                if self.df[col].min() > 0:  # Only if all values are positive
                    log_data = np.log1p(self.df[col])
                    axes[1, 1].hist(log_data, bins=50, alpha=0.7, color='salmon', edgecolor='black')
                    axes[1, 1].set_title(f'{col} - Log-Transformed Histogram')
                    axes[1, 1].set_xlabel(f'log({col})')
                    axes[1, 1].set_ylabel('Frequency')
                    axes[1, 1].grid(True, alpha=0.3)
                else:
                    # If negative values exist, show cumulative distribution
                    axes[1, 1].hist(self.df[col], bins=50, alpha=0.7, color='salmon', 
                                   edgecolor='black', cumulative=True, density=True)
                    axes[1, 1].set_title(f'{col} - Cumulative Distribution')
                    axes[1, 1].set_xlabel(col)
                    axes[1, 1].set_ylabel('Cumulative Probability')
                    axes[1, 1].grid(True, alpha=0.3)
                
                plt.tight_layout()
                plt.show()
            
                
            elif col == 'FraudResult':
                # Special handling for binary target variable
                fig, axes = plt.subplots(1, 2, figsize=(15, 6))
                fig.suptitle(f'Fraud Result Analysis', fontsize=16, fontweight='bold')
                
                # Bar plot
                fraud_counts = self.df[col].value_counts()
                axes[0].bar(fraud_counts.index, fraud_counts.values, 
                           color=['lightblue', 'lightcoral'], alpha=0.8)
                axes[0].set_title('Fraud Result Distribution')
                axes[0].set_xlabel('Fraud Result')
                axes[0].set_ylabel('Count')
                axes[0].set_xticks([0, 1])
                axes[0].set_xticklabels(['No Fraud (0)', 'Fraud (1)'])
                
                # Add count labels on bars
                for i, v in enumerate(fraud_counts.values):
                    axes[0].text(i, v + max(fraud_counts.values) * 0.01, 
                                str(v), ha='center', va='bottom', fontweight='bold')
                
                # Pie chart
                axes[1].pie(fraud_counts.values, labels=['No Fraud', 'Fraud'], 
                           autopct='%1.1f%%', startangle=90, colors=['lightblue', 'lightcoral'])
                axes[1].set_title('Fraud Result Proportion')
                
                plt.tight_layout()
                plt.savefig(self.output_dir / 'fraud_result_analysis.png', dpi=300, bbox_inches='tight')
                plt.close()
    def categorical_distribution(self):
        report = "\n### 4. Distribution of Categorical Features\n"
        categorical_cols = self.df.select_dtypes(include='object').columns
        for col in categorical_cols:
            if col in ['TransactionId', 'BatchId', 'AccountId', 'SubscriptionId', 'CustomerId', 'TransactionStartTime']:
                report += f"  - **{col}**: {self.df[col].nunique()} unique values. Primarily identifiers or datetime strings.\n"
            else:
                report += f"  - **{col}** (Top 5):\n"
                report += self.df[col].value_counts(normalize=True).head(5).mul(100).to_string() + "%\n"
                if col in ['CurrencyCode', 'CountryCode']:
                    report += "    - Observations: Highly concentrated, e.g., mostly UGX and Country Code 256.\n"
                elif col == 'ProductCategory':
                    report += "    - Observations: Dominant categories include 'airtime' and 'financial_services'.\n"
                elif col == 'ChannelId':
                    report += "    - Observations: 'ChannelId_3' and 'ChannelId_2' are most frequent; 'ChannelId_5' (pay later) is particularly relevant.\n"
                report += f"    - 📊 **Visualization**: See `{col}_distribution.png` for detailed category analysis.\n"
        return report
    def categorical_distribution_plots(self):
        categorical_cols = self.df.select_dtypes(include='object').columns
        
        for col in categorical_cols:
            if col not in ['TransactionId', 'BatchId', 'AccountId', 'SubscriptionId', 'CustomerId', 'TransactionStartTime']:
                # Get top 10 categories for better visualization
                top_categories = self.df[col].value_counts().head(10)
                
                fig, axes = plt.subplots(1, 2, figsize=(15, 6))
                fig.suptitle(f'{col} Distribution Analysis', fontsize=16, fontweight='bold')
                
                # Bar plot
                bars = axes[0].bar(range(len(top_categories)), top_categories.values, 
                                  color=plt.cm.Set3(np.linspace(0, 1, len(top_categories))))
                axes[0].set_title(f'{col} - Top 10 Categories')
                axes[0].set_xlabel('Categories')
                axes[0].set_ylabel('Count')
                axes[0].set_xticks(range(len(top_categories)))
                axes[0].set_xticklabels(top_categories.index, rotation=45, ha='right')
                axes[0].grid(True, alpha=0.3)
                
                # Add count labels on bars
                for i, v in enumerate(top_categories.values):
                    axes[0].text(i, v + max(top_categories.values) * 0.01, 
                                str(v), ha='center', va='bottom', fontsize=8)
                
                # Pie chart (top 5 categories)
                top_5 = top_categories.head(5)
                axes[1].pie(top_5.values, labels=top_5.index, autopct='%1.1f%%', 
                           startangle=90, colors=plt.cm.Set3(np.linspace(0, 1, len(top_5))))
                axes[1].set_title(f'{col} - Top 5 Categories Proportion')
                
                plt.tight_layout()
                plt.show()
    def correlation_analysis(self):
        report = "\n### 5. Correlation Analysis (Numerical Features)\n"
        numerical_df = self.df.select_dtypes(include=np.number)
        if not numerical_df.empty:
            correlation_matrix = numerical_df.corr()
            report += "  - Correlation Matrix:\n"
            report += correlation_matrix.to_string() + "\n"
            report += "  - Key Observations:\n"
            if 'Amount' in correlation_matrix.columns and 'Value' in correlation_matrix.columns:
                report += "    - Strong positive correlation between 'Amount' (absolute magnitude) and 'Value'.\n"
            if 'FraudResult' in correlation_matrix.columns:
                report += "    - 'FraudResult' correlations with other numerical features might be weak due to its imbalance, but large magnitudes in 'Amount'/'Value' could be indicative.\n"
            report += "    - 📊 **Visualization**: See `correlation_heatmap.png` for correlation heatmap.\n"
        else:
            report += "  - No numerical features found for correlation analysis.\n"
        return report
    def correlation_heatmap(self):
        numerical_df = self.df.select_dtypes(include=np.number)
        
        if not numerical_df.empty and numerical_df.shape[1] > 1:
            plt.figure(figsize=(10, 8))
            
            # Calculate correlation matrix
            correlation_matrix = numerical_df.corr()
            
            # Create heatmap
            mask = np.triu(np.ones_like(correlation_matrix, dtype=bool))
            sns.heatmap(correlation_matrix, mask=mask, annot=True, cmap='coolwarm', 
                       center=0, square=True, linewidths=0.5, cbar_kws={"shrink": .8})
            
            plt.title('Correlation Heatmap - Numerical Features', fontsize=16, fontweight='bold')
            plt.tight_layout()
            plt.show()
 
    def detect_outliers(self):
        report = "\n### 7. Outlier Detection (Numerical Features) - Z-Score Method\n"
        numerical_cols = self.df.select_dtypes(include=np.number).columns
        for col in numerical_cols:
            if col in ['Amount', 'Value']: # Focus on key numerical features for outliers
                # Calculate Z-scores
                z_scores = np.abs((self.df[col] - self.df[col].mean()) / self.df[col].std())
                
                # Define outliers as observations with |Z-score| > 3 (standard threshold)
                outliers_mask = z_scores > 3
                outliers_count = outliers_mask.sum()
                outliers_percentage = (outliers_count / len(self.df)) * 100
                
                # Get some statistics about the outliers
                outlier_values = self.df[col][outliers_mask]
                
                report += f"  - **{col}**:\n"
                report += f"    - Mean: {self.df[col].mean():.2f}\n"
                report += f"    - Standard Deviation: {self.df[col].std():.2f}\n"
                report += f"    - Number of Outliers (|Z-score| > 3): {outliers_count}\n"
                report += f"    - Percentage of Outliers: {outliers_percentage:.2f}%\n"
                
                if outliers_count > 0:
                    report += f"    - Outlier Range: {outlier_values.min():.2f} to {outlier_values.max():.2f}\n"
                    report += f"    - Max Z-score: {z_scores.max():.2f}\n"
                
                report += "    - Observations: Z-score method identifies extreme values that deviate significantly from the mean. "
                report += "High Z-scores may indicate potential fraud, data entry errors, or legitimate large transactions.\n"
                report += f"    - 📊 **Visualization**: See `{col}_outlier_analysis.png` for detailed outlier analysis.\n"
                
            elif col == 'FraudResult':
                report += f"  - **{col}**: As a binary flag, 'FraudResult' doesn't have numerical outliers in the traditional sense, "
                report += "but the rare occurrences of '1' (fraud) represent an outlier class that needs special handling.\n"
        return report
    def outlier_analysis_plots(self):
        numerical_cols = self.df.select_dtypes(include=np.number).columns
        
        for col in numerical_cols:
            if col in ['Amount', 'Value']:
                fig, axes = plt.subplots(2, 2, figsize=(15, 12))
                fig.suptitle(f'Outlier Analysis: {col}', fontsize=16, fontweight='bold')
                
                # Box plot
                axes[0, 0].boxplot(self.df[col], patch_artist=True, boxprops=dict(facecolor='lightblue'))
                axes[0, 0].set_title(f'{col} - Box Plot')
                axes[0, 0].set_ylabel(col)
                axes[0, 0].grid(True, alpha=0.3)
                
                # Z-score distribution
                z_scores = np.abs((self.df[col] - self.df[col].mean()) / self.df[col].std())
                axes[0, 1].hist(z_scores, bins=50, alpha=0.7, color='lightgreen', edgecolor='black')
                axes[0, 1].axvline(x=3, color='red', linestyle='--', label='Z-score = 3 (Outlier threshold)')
                axes[0, 1].set_title(f'{col} - Z-Score Distribution')
                axes[0, 1].set_xlabel('Absolute Z-Score')
                axes[0, 1].set_ylabel('Frequency')
                axes[0, 1].legend()
                axes[0, 1].grid(True, alpha=0.3)
                
                # Scatter plot with outlier highlighting
                outliers_mask = z_scores > 3
                axes[1, 0].scatter(range(len(self.df)), self.df[col], 
                                  c=outliers_mask, cmap='viridis', alpha=0.6)
                axes[1, 0].set_title(f'{col} - Values with Outlier Highlighting')
                axes[1, 0].set_xlabel('Index')
                axes[1, 0].set_ylabel(col)
                axes[1, 0].grid(True, alpha=0.3)
                
                # IQR method comparison
                Q1 = self.df[col].quantile(0.25)
                Q3 = self.df[col].quantile(0.75)
                IQR = Q3 - Q1
                lower_bound = Q1 - 1.5 * IQR
                upper_bound = Q3 + 1.5 * IQR
                
                iqr_outliers = (self.df[col] < lower_bound) | (self.df[col] > upper_bound)
                
                axes[1, 1].scatter(range(len(self.df)), self.df[col], 
                                  c=iqr_outliers, cmap='plasma', alpha=0.6)
                axes[1, 1].axhline(y=lower_bound, color='red', linestyle='--', label='IQR Lower Bound')
                axes[1, 1].axhline(y=upper_bound, color='red', linestyle='--', label='IQR Upper Bound')
                axes[1, 1].set_title(f'{col} - IQR Outlier Detection')
                axes[1, 1].set_xlabel('Index')
                axes[1, 1].set_ylabel(col)
                axes[1, 1].legend()
                axes[1, 1].grid(True, alpha=0.3)
                
                plt.tight_layout()
                plt.show()

    def identify_missing_values(self):
        report = "\n### 6. Identifying Missing Values\n"
        missing_values = self.df.isnull().sum()
        missing_percentage = (self.df.isnull().sum() / len(self.df)) * 100
        missing_df = pd.DataFrame({'Missing Count': missing_values, 'Missing Percentage': missing_percentage})
        missing_df = missing_df[missing_df['Missing Count'] > 0]

        if not missing_df.empty:
            report += "  - Columns with Missing Values:\n"
            report += missing_df.to_string() + "\n"
            report += "  - Observations: Missing values will require appropriate imputation strategies (e.g., mean, median, mode, or more sophisticated methods).\n"
            report += "    - 📊 **Visualization**: See `missing_values_analysis.png` for missing values analysis.\n"
        else:
            report += "  - No missing values found in the dataset.\n"
        return report
    def missing_values_plot(self):
        """Create missing values visualization."""
        missing_values = self.df.isnull().sum()
        missing_percentage = (self.df.isnull().sum() / len(self.df)) * 100
        
        if missing_values.sum() > 0:
            fig, axes = plt.subplots(1, 2, figsize=(15, 6))
            fig.suptitle('Missing Values Analysis', fontsize=16, fontweight='bold')
            
            # Bar plot of missing values
            missing_df = pd.DataFrame({
                'Column': missing_values.index,
                'Missing Count': missing_values.values,
                'Missing Percentage': missing_percentage.values
            }).sort_values('Missing Count', ascending=False)
            
            axes[0].bar(range(len(missing_df)), missing_df['Missing Count'], 
                       color='lightcoral', alpha=0.8)
            axes[0].set_title('Missing Values Count by Column')
            axes[0].set_xlabel('Columns')
            axes[0].set_ylabel('Missing Count')
            axes[0].set_xticks(range(len(missing_df)))
            axes[0].set_xticklabels(missing_df['Column'], rotation=45, ha='right')
            axes[0].grid(True, alpha=0.3)
            
            # Percentage bar plot
            axes[1].bar(range(len(missing_df)), missing_df['Missing Percentage'], 
                       color='lightblue', alpha=0.8)
            axes[1].set_title('Missing Values Percentage by Column')
            axes[1].set_xlabel('Columns')
            axes[1].set_ylabel('Missing Percentage (%)')
            axes[1].set_xticks(range(len(missing_df)))
            axes[1].set_xticklabels(missing_df['Column'], rotation=45, ha='right')
            axes[1].grid(True, alpha=0.3)
            
            plt.tight_layout()
            plt.show()

    def fraud_analysis_plots(self):
        if 'FraudResult' in self.df.columns:
            # Fraud vs Amount/Value analysis
            numerical_cols = ['Amount', 'Value']
            available_cols = [col for col in numerical_cols if col in self.df.columns]
            
            if available_cols:
                fig, axes = plt.subplots(1, len(available_cols), figsize=(15, 6))
                if len(available_cols) == 1:
                    axes = [axes]
                
                for i, col in enumerate(available_cols):
                    # Box plot by fraud result
                    fraud_data = [self.df[self.df['FraudResult'] == 0][col], 
                                 self.df[self.df['FraudResult'] == 1][col]]
                    axes[i].boxplot(fraud_data, labels=['No Fraud', 'Fraud'], 
                                   patch_artist=True, 
                                   boxprops=dict(facecolor='lightblue'),
                                   medianprops=dict(color='red'))
                    axes[i].set_title(f'{col} Distribution by Fraud Result')
                    axes[i].set_ylabel(col)
                    axes[i].grid(True, alpha=0.3)
                
                plt.tight_layout()
                plt.savefig(self.output_dir / 'fraud_amount_analysis.png', dpi=300, bbox_inches='tight')
                plt.close()
                
                # Violin plot for better distribution visualization
                fig, axes = plt.subplots(1, len(available_cols), figsize=(15, 6))
                if len(available_cols) == 1:
                    axes = [axes]
                
                for i, col in enumerate(available_cols):
                    sns.violinplot(data=self.df, x='FraudResult', y=col, ax=axes[i])
                    axes[i].set_title(f'{col} Distribution by Fraud Result (Violin Plot)')
                    axes[i].set_xlabel('Fraud Result')
                    axes[i].set_ylabel(col)
                    axes[i].set_xticks([0, 1])
                    axes[i].set_xticklabels(['No Fraud', 'Fraud'])
                
                plt.tight_layout()
                plt.show()

    
    

    

 <|MERGE_RESOLUTION|>--- conflicted
+++ resolved
@@ -111,10 +111,6 @@
         return True
 
     def clean_and_save_data(self, output_filename="cleaned-data.csv"):
-<<<<<<< HEAD
-       
-=======
->>>>>>> 1553b281
         if self.df is None:
             print("Error: DataFrame not loaded. Call load_data() first.")
             return False
